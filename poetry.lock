--- conflicted
+++ resolved
@@ -294,11 +294,7 @@
 
 [[package]]
 name = "tomli"
-<<<<<<< HEAD
 version = "2.0.1"
-=======
-version = "2.0.0"
->>>>>>> ef5f6442
 description = "A lil' TOML parser"
 category = "dev"
 optional = false
@@ -306,11 +302,7 @@
 
 [[package]]
 name = "tomlkit"
-<<<<<<< HEAD
 version = "0.9.2"
-=======
-version = "0.9.0"
->>>>>>> ef5f6442
 description = "Style preserving TOML library"
 category = "main"
 optional = false
@@ -567,21 +559,12 @@
     {file = "toml-0.10.2.tar.gz", hash = "sha256:b3bda1d108d5dd99f4a20d24d9c348e91c4db7ab1b749200bded2f839ccbe68f"},
 ]
 tomli = [
-<<<<<<< HEAD
     {file = "tomli-2.0.1-py3-none-any.whl", hash = "sha256:939de3e7a6161af0c887ef91b7d41a53e7c5a1ca976325f429cb46ea9bc30ecc"},
     {file = "tomli-2.0.1.tar.gz", hash = "sha256:de526c12914f0c550d15924c62d72abc48d6fe7364aa87328337a31007fe8a4f"},
 ]
 tomlkit = [
     {file = "tomlkit-0.9.2-py3-none-any.whl", hash = "sha256:daf4f9c5f2fbf6b861d6adfc51940b98dee36c13e1d88749a6dc9fb280fff304"},
     {file = "tomlkit-0.9.2.tar.gz", hash = "sha256:ebd982d61446af95a1e082b103e250cb9e6d152eae2581d4a07d31a70b34ab0f"},
-=======
-    {file = "tomli-2.0.0-py3-none-any.whl", hash = "sha256:b5bde28da1fed24b9bd1d4d2b8cba62300bfb4ec9a6187a957e8ddb9434c5224"},
-    {file = "tomli-2.0.0.tar.gz", hash = "sha256:c292c34f58502a1eb2bbb9f5bbc9a5ebc37bee10ffb8c2d6bbdfa8eb13cc14e1"},
-]
-tomlkit = [
-    {file = "tomlkit-0.9.0-py3-none-any.whl", hash = "sha256:c1b0fc73abd4f1e77c29ea4061ca0f2e11cbfb77342e17df3d3fdd496fc3f899"},
-    {file = "tomlkit-0.9.0.tar.gz", hash = "sha256:5a83672c565f78f5fc8f1e44e5f2726446cc6b765113efd21d03e9331747d9ab"},
->>>>>>> ef5f6442
 ]
 typed-ast = [
     {file = "typed_ast-1.5.2-cp310-cp310-macosx_10_9_x86_64.whl", hash = "sha256:183b183b7771a508395d2cbffd6db67d6ad52958a5fdc99f450d954003900266"},
